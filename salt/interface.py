import cv2
from PyQt5.QtWidgets import (
    QAbstractItemView,
    QAction,
    QApplication,
    QGraphicsScene,
    QGraphicsView,
    QHBoxLayout,
    QInputDialog,
    QLineEdit,
    QListWidget,
    QListWidgetItem,
    QMainWindow,
    QMessageBox,
    QPushButton,
    QRadioButton,
    QScrollArea,
    QStatusBar,
    QVBoxLayout,
    QWidget,
)
from PyQt5.QtGui import QImage, QPixmap, QPainter, QWheelEvent, QMouseEvent
from PyQt5.QtCore import Qt, QRectF


selected_annotations = []


class CustomGraphicsView(QGraphicsView):
    def __init__(self, editor, tracking_mode=False):
        super(CustomGraphicsView, self).__init__()

        self.editor = editor
        self.tracking_mode = tracking_mode

        self.setRenderHint(QPainter.Antialiasing)
        self.setRenderHint(QPainter.SmoothPixmapTransform)
        self.setRenderHint(QPainter.TextAntialiasing)

        self.setOptimizationFlag(QGraphicsView.DontAdjustForAntialiasing, True)
        self.setOptimizationFlag(QGraphicsView.DontSavePainterState, True)
        self.setViewportUpdateMode(QGraphicsView.FullViewportUpdate)

        self.setHorizontalScrollBarPolicy(Qt.ScrollBarAsNeeded)
        self.setVerticalScrollBarPolicy(Qt.ScrollBarAsNeeded)

        self.setTransformationAnchor(QGraphicsView.AnchorUnderMouse)
        self.setResizeAnchor(QGraphicsView.AnchorUnderMouse)
        self.setInteractive(True)

        self.scene = QGraphicsScene(self)
        self.setScene(self.scene)

        self.image_item = None

    def set_image(self, q_img):
        pixmap = QPixmap.fromImage(q_img)
        if self.image_item:
            self.image_item.setPixmap(pixmap)
            self.setSceneRect(QRectF(pixmap.rect()))
        else:
            self.image_item = self.scene.addPixmap(pixmap)
            self.setSceneRect(QRectF(pixmap.rect()))
        # Image scaling: always fill the view, up or down, keeping aspect ratio
        view_size = self.viewport().size()
        img_size = pixmap.size()
        if img_size.width() > 0 and img_size.height() > 0:
            scale_x = view_size.width() / img_size.width()
            scale_y = view_size.height() / img_size.height()
            scale = min(scale_x, scale_y)
            self.resetTransform()
            self.scale(scale, scale)
        else:
            self.resetTransform()
        # Optionally, center the image
        self.centerOn(self.sceneRect().center())

    def wheelEvent(self, event: QWheelEvent):
        modifiers = QApplication.keyboardModifiers()
        if modifiers == Qt.ControlModifier:
            adj = (event.angleDelta().y() / 120) * 0.1
            self.scale(1 + adj, 1 + adj)
        else:
            delta_y = event.angleDelta().y()
            delta_x = event.angleDelta().x()
            x = self.horizontalScrollBar().value()
            self.horizontalScrollBar().setValue(x - delta_x)
            y = self.verticalScrollBar().value()
            self.verticalScrollBar().setValue(y - delta_y)

    def keyPressEvent(self, event):
        adj = 0.1

        # Zoom in/out with Ctrl++ and Ctrl+- (applies only if this is the image view widget)
        if event.modifiers() == Qt.ControlModifier:
            if event.key() == Qt.Key_Plus or event.key() == Qt.Key_Equal:
                self.scale(1 + adj, 1 + adj)
            if event.key() == Qt.Key_Minus:
                self.scale(1 - adj, 1 - adj)
        super().keyPressEvent(event)

    def imshow(self, img):
        height, width, channel = img.shape
        bytes_per_line = 3 * width
        q_img = QImage(img.data, width, height, bytes_per_line, QImage.Format_RGB888).rgbSwapped()
        self.set_image(q_img)

    def mousePressEvent(self, event: QMouseEvent) -> None:
        if self.tracking_mode:
            return

        # FUTURE USE OF RIGHT CLICK EVENT IN THIS AREA
        modifiers = QApplication.keyboardModifiers()
        if modifiers == Qt.ControlModifier:
            print("Control/ Command key pressed during a mouse click")
            # self.editor.remove_click([int(x), int(y)])
        else:
            pos = event.pos()
            pos_in_item = self.mapToScene(pos) - self.image_item.pos()
            x, y = pos_in_item.x(), pos_in_item.y()
            if event.button() == Qt.LeftButton:
                label = 1
            elif event.button() == Qt.RightButton:
                label = 0
            self.editor.add_click([int(x), int(y)], label, selected_annotations)
        self.imshow(self.editor.display)


<<<<<<< HEAD
class ApplicationInterface(QMainWindow):
    def __init__(self, app, editor, tracking_mode=False, panel_size=(1920, 1080)):
        super().__init__()
=======
class ApplicationInterface(QWidget):
    def __init__(self, app, editor, tracking_mode=False, panel_size=(1920, 1080)):
        super(ApplicationInterface, self).__init__()
>>>>>>> 2d2f6de6
        self.app = app
        self.editor = editor
        self.panel_size = panel_size
        self.tracking_mode = tracking_mode
<<<<<<< HEAD

        self.setStatusBar(QStatusBar(self))

        file_menu = self.menuBar().addMenu("&File")
        save_action = QAction("&Save", self)
        save_action.setStatusTip("Save the current annotation (Ctrl+S)")
        save_action.triggered.connect(self.save_all)
        file_menu.addAction(save_action)
        exit_action = QAction("&Exit", self)
        exit_action.setStatusTip("Exit the application")
        exit_action.triggered.connect(self.quit)
        file_menu.addAction(exit_action)

        view_menu = self.menuBar().addMenu("&View")
        toggle_action = QAction("&Toggle Annotations", self)
        toggle_action.setStatusTip("Toggle annotation visibility (T)")
        toggle_action.triggered.connect(self.toggle)
        view_menu.addAction(toggle_action)
        transparency_up_action = QAction("Transparency Up", self)
        transparency_up_action.setStatusTip("Increase transparency (L)")
        transparency_up_action.triggered.connect(self.transparency_up)
        view_menu.addAction(transparency_up_action)
        transparency_down_action = QAction("Transparency Down", self)
        transparency_down_action.setStatusTip("Decrease transparency (K)")
        transparency_down_action.triggered.connect(self.transparency_down)
        view_menu.addAction(transparency_down_action)
=======
>>>>>>> 2d2f6de6

        self.layout = QVBoxLayout()

        self.top_bar = self.get_top_bar()
        self.layout.addWidget(self.top_bar)

        self.main_window = QHBoxLayout()
        if not tracking_mode:
            self.graphics_view = CustomGraphicsView(editor)
            self.main_window.addWidget(self.graphics_view)
        else:
            self.images_column = QVBoxLayout()
            self.graphics_view = CustomGraphicsView(editor)
            self.images_column.addWidget(self.graphics_view)
            self.next_graphics_view = CustomGraphicsView(editor, tracking_mode=True)
            self.images_column.addWidget(self.next_graphics_view)
            self.main_window.addLayout(self.images_column)

        self.panel = self.get_side_panel()
        self.panel_annotations = QListWidget()
        self.panel_annotations.setFixedWidth(200)
        self.panel_annotations.setSelectionMode(QAbstractItemView.MultiSelection)
        self.panel_annotations.itemClicked.connect(self.annotation_list_item_clicked)
        self.get_side_panel_annotations()
        self.main_window.addWidget(self.panel)
        self.main_window.addWidget(self.panel_annotations)

        self.layout.addLayout(self.main_window)

        widget = QWidget()
        widget.setLayout(self.layout)
        self.setCentralWidget(widget)

        self.update_view()

    def update_view(self):
        self.graphics_view.imshow(self.editor.display)
        self.get_side_panel_annotations()

        if self.tracking_mode:
            self.next_graphics_view.imshow(self.editor.draw_next_image_with_annotations())

    def closeEvent(self, event):
        self.quit(event)

    def quit(self, event=None):
        reply = QMessageBox.question(
            self,
            "Quit",
            "Do you want to save your changes before quitting?",
            QMessageBox.Yes | QMessageBox.No | QMessageBox.Cancel,
            QMessageBox.Cancel,
        )
        if reply == QMessageBox.Yes:
            self.save_all()
            if event is not None:
                event.accept()
        elif reply == QMessageBox.Cancel:
            if event is not None:
                event.ignore()
            return

        if event is not None:
            event.accept()
        self.app.quit()

    def closeEvent(self, event):
        self.quit(event)

    def quit(self, event=None):
        reply = QMessageBox.question(
            self,
            "Quit",
            "Do you want to save your changes before quitting?",
            QMessageBox.Yes | QMessageBox.No | QMessageBox.Cancel,
            QMessageBox.Cancel,
        )
        if reply == QMessageBox.Yes:
            self.save_all()
            if event is not None:
                event.accept()
        elif reply == QMessageBox.Cancel:
            if event is not None:
                event.ignore()
            return

        if event is not None:
            event.accept()
        self.app.quit()

    def reset(self):
        global selected_annotations
        self.editor.reset(selected_annotations)
<<<<<<< HEAD
        selected_annotations = []
=======
>>>>>>> 2d2f6de6
        self.update_view()

    def add(self):
        global selected_annotations
        self.editor.save_ann()
        self.editor.reset(selected_annotations)
        self.update_view()
<<<<<<< HEAD
        self.statusBar().showMessage("Annotation added successfully!", 5000)
=======
>>>>>>> 2d2f6de6

    def next_image(self):
        global selected_annotations
        self.editor.next_image()
        selected_annotations = []
        self.update_view()

    def prev_image(self):
        global selected_annotations
        self.editor.prev_image()
        selected_annotations = []
        self.update_view()

    def toggle(self):
        global selected_annotations
        self.editor.toggle(selected_annotations)
        self.update_view()

    def transparency_up(self):
        global selected_annotations
        self.editor.step_up_transparency(selected_annotations)
        self.update_view()

    def transparency_down(self):
        self.editor.step_down_transparency(selected_annotations)
        self.update_view()

    def save_all(self):
        self.editor.save()
        self.statusBar().showMessage("Annotations saved successfully!", 5000)

    def change_annotation_category(self):
        global selected_annotations
<<<<<<< HEAD
        self.editor.change_annotation_category(selected_annotations)
        self.reset()
        self.update_view()

    def change_annotation_id(self):
        global selected_annotations

        dialog = QInputDialog(self)
        dialog.setWindowTitle("Change Annotation ID")
        dialog.setLabelText("Enter new ID:")
        dialog.setTextValue(str(self.editor.dataset_explorer.global_annotation_id))
        dialog.setInputMode(QInputDialog.TextInput)
        dialog.setTextEchoMode(QLineEdit.Normal)
        dialog.setOkButtonText("Change")
        dialog.setCancelButtonText("Cancel")
        dialog.exec_()

        try:
            # self.editor.change_annotation_id(selected_annotations)
            error_box = QMessageBox()
            error_box.setIcon(QMessageBox.Warning)
            error_box.setText(str(e))
            error_box.setWindowTitle("Not implemented")
            error_box.setStandardButtons(QMessageBox.Ok)
            error_box.setDefaultButton(QMessageBox.Ok)
            error_box.exec_()
        except ValueError as e:
            error_box = QMessageBox()
            error_box.setIcon(QMessageBox.Warning)
            error_box.setText(str(e))
            error_box.setWindowTitle("Error")
            error_box.setStandardButtons(QMessageBox.Ok)
            error_box.setDefaultButton(QMessageBox.Ok)
            error_box.exec_()
        finally:
            self.reset()
            self.update_view()
=======
        self.editor.change_category(selected_annotations)
        self.editor.reset(selected_annotations)
        self.update_view()
>>>>>>> 2d2f6de6

    def get_top_bar(self):
        top_bar = QWidget()
        button_layout = QHBoxLayout(top_bar)
        # suppress warning "QLayout::addChildLayout: layout "" already has a parent"
        # self.layout.addLayout(button_layout)
        buttons = [
            ("Add", lambda: self.add(), "Add the currently selected annotation (N)"),
            ("Reset", lambda: self.reset(), "Reset the current annotation and view (R)"),
            ("Prev", lambda: self.prev_image(), "Go to the previous image (A)"),
            ("Next", lambda: self.next_image(), "Go to the next image (D)"),
            ("Remove Selected Annotations", lambda: self.delete_annotations(), "Delete selected annotations"),
            (
                "Change Category",
                lambda: self.change_annotation_category(),
                "Change the category of the selected annotations",
            ),
            ("Change ID", lambda: self.change_annotation_id(), "Change the Tracking ID of the selected annotation"),
        ]
        for button, lmb, tooltip in buttons:
            bt = QPushButton(button)
            bt.clicked.connect(lmb)
            bt.setToolTip(tooltip)
            button_layout.addWidget(bt)

        return top_bar

    def get_side_panel(self):
        panel = QWidget()
        panel_layout = QVBoxLayout(panel)
        categories, colors = self.editor.get_categories(get_colors=True)
        label_array = []
        for i, _ in enumerate(categories):
            label_array.append(QRadioButton(categories[i]))
            label_array[i].clicked.connect(lambda state, x=categories[i]: self.editor.select_category(x))
            label_array[i].setStyleSheet("background-color: rgba({},{},{},0.6)".format(*colors[i][::-1]))
            panel_layout.addWidget(label_array[i])

        scroll = QScrollArea()
        scroll.setVerticalScrollBarPolicy(Qt.ScrollBarAsNeeded)
        scroll.setWidget(panel)
        scroll.setFixedWidth(200)
        return scroll

    def get_side_panel_annotations(self):
        anns, colors = self.editor.list_annotations()
        list_widget = self.panel_annotations
        list_widget.clear()
        # anns, colors = self.editor.get_annotations(self.editor.image_id)
        categories = self.editor.get_categories(get_colors=False)
        for i, ann in enumerate(anns):
            listWidgetItem = QListWidgetItem(str(ann["id"]) + " - " + (categories[ann["category_id"]]))
            list_widget.addItem(listWidgetItem)
        return list_widget

    def delete_annotations(self):
        global selected_annotations
        for annotation in selected_annotations:
            self.editor.delete_annotations(annotation)
        self.get_side_panel_annotations()
        selected_annotations = []
        self.reset()

    def annotation_list_item_clicked(self, item):
        global selected_annotations
        if item.isSelected():
            selected_annotations.append(int(item.text().split(" ")[0]))
            self.editor.draw_selected_annotations(selected_annotations)
        else:
            selected_annotations.remove(int(item.text().split(" ")[0]))
            self.editor.draw_selected_annotations(selected_annotations)
        self.graphics_view.imshow(self.editor.display)

    def keyPressEvent(self, event):
        # if event.key() == Qt.Key_Escape:
        #     self.app.quit()
        if event.key() == Qt.Key_A:
            self.prev_image()
        if event.key() == Qt.Key_D:
            self.next_image()
        if event.key() == Qt.Key_K:
            self.transparency_down()
        if event.key() == Qt.Key_L:
            self.transparency_up()
        if event.key() == Qt.Key_N:
            self.add()
        if event.key() == Qt.Key_R:
            self.reset()
        if event.key() == Qt.Key_T:
            self.toggle()
        if event.key() == Qt.Key_C:
            self.change_category()
        if event.modifiers() == Qt.ControlModifier and event.key() == Qt.Key_S:
            self.save_all()
        elif event.key() == Qt.Key_Space:
            print("Space pressed")
            # self.clear_annotations(selected_annotations)
            # Do something if the space bar is pressed
            # pass<|MERGE_RESOLUTION|>--- conflicted
+++ resolved
@@ -19,7 +19,7 @@
     QVBoxLayout,
     QWidget,
 )
-from PyQt5.QtGui import QImage, QPixmap, QPainter, QWheelEvent, QMouseEvent
+from PyQt5.QtGui import QImage, QPixmap, QPainter, QWheelEvent, QMouseEvent, QCloseEvent
 from PyQt5.QtCore import Qt, QRectF
 
 
@@ -126,20 +126,13 @@
         self.imshow(self.editor.display)
 
 
-<<<<<<< HEAD
 class ApplicationInterface(QMainWindow):
     def __init__(self, app, editor, tracking_mode=False, panel_size=(1920, 1080)):
         super().__init__()
-=======
-class ApplicationInterface(QWidget):
-    def __init__(self, app, editor, tracking_mode=False, panel_size=(1920, 1080)):
-        super(ApplicationInterface, self).__init__()
->>>>>>> 2d2f6de6
         self.app = app
         self.editor = editor
         self.panel_size = panel_size
         self.tracking_mode = tracking_mode
-<<<<<<< HEAD
 
         self.setStatusBar(QStatusBar(self))
 
@@ -166,8 +159,6 @@
         transparency_down_action.setStatusTip("Decrease transparency (K)")
         transparency_down_action.triggered.connect(self.transparency_down)
         view_menu.addAction(transparency_down_action)
-=======
->>>>>>> 2d2f6de6
 
         self.layout = QVBoxLayout()
 
@@ -210,6 +201,7 @@
         if self.tracking_mode:
             self.next_graphics_view.imshow(self.editor.draw_next_image_with_annotations())
 
+
     def closeEvent(self, event):
         self.quit(event)
 
@@ -221,50 +213,24 @@
             QMessageBox.Yes | QMessageBox.No | QMessageBox.Cancel,
             QMessageBox.Cancel,
         )
+
         if reply == QMessageBox.Yes:
             self.save_all()
-            if event is not None:
+            if isinstance(event, QCloseEvent):
                 event.accept()
         elif reply == QMessageBox.Cancel:
-            if event is not None:
+            if isinstance(event, QCloseEvent):
                 event.ignore()
             return
 
-        if event is not None:
+        if isinstance(event, QCloseEvent):
             event.accept()
         self.app.quit()
 
-    def closeEvent(self, event):
-        self.quit(event)
-
-    def quit(self, event=None):
-        reply = QMessageBox.question(
-            self,
-            "Quit",
-            "Do you want to save your changes before quitting?",
-            QMessageBox.Yes | QMessageBox.No | QMessageBox.Cancel,
-            QMessageBox.Cancel,
-        )
-        if reply == QMessageBox.Yes:
-            self.save_all()
-            if event is not None:
-                event.accept()
-        elif reply == QMessageBox.Cancel:
-            if event is not None:
-                event.ignore()
-            return
-
-        if event is not None:
-            event.accept()
-        self.app.quit()
-
     def reset(self):
         global selected_annotations
         self.editor.reset(selected_annotations)
-<<<<<<< HEAD
         selected_annotations = []
-=======
->>>>>>> 2d2f6de6
         self.update_view()
 
     def add(self):
@@ -272,10 +238,7 @@
         self.editor.save_ann()
         self.editor.reset(selected_annotations)
         self.update_view()
-<<<<<<< HEAD
         self.statusBar().showMessage("Annotation added successfully!", 5000)
-=======
->>>>>>> 2d2f6de6
 
     def next_image(self):
         global selected_annotations
@@ -309,7 +272,6 @@
 
     def change_annotation_category(self):
         global selected_annotations
-<<<<<<< HEAD
         self.editor.change_annotation_category(selected_annotations)
         self.reset()
         self.update_view()
@@ -347,11 +309,6 @@
         finally:
             self.reset()
             self.update_view()
-=======
-        self.editor.change_category(selected_annotations)
-        self.editor.reset(selected_annotations)
-        self.update_view()
->>>>>>> 2d2f6de6
 
     def get_top_bar(self):
         top_bar = QWidget()
