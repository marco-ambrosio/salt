--- conflicted
+++ resolved
@@ -23,14 +23,9 @@
     QVBoxLayout,
     QWidget,
 )
-<<<<<<< HEAD
-from PyQt5.QtGui import QImage, QPixmap, QPainter, QWheelEvent, QMouseEvent
-from PyQt5.QtCore import Qt, QRectF
-=======
 from PyQt5.QtGui import QImage, QPixmap, QPainter, QWheelEvent, QMouseEvent, QCloseEvent
 from PyQt5.QtCore import Qt, QRectF
 
->>>>>>> db4e8889
 
 selected_annotations = []
 
@@ -284,16 +279,6 @@
 
         if reply == QMessageBox.Yes:
             self.save_all()
-<<<<<<< HEAD
-            if event is not None:
-                event.accept()
-        elif reply == QMessageBox.Cancel:
-            if event is not None:
-                event.ignore()
-            return
-
-        if event is not None:
-=======
             if isinstance(event, QCloseEvent):
                 event.accept()
         elif reply == QMessageBox.Cancel:
@@ -302,7 +287,6 @@
             return
 
         if isinstance(event, QCloseEvent):
->>>>>>> db4e8889
             event.accept()
         self.app.quit()
 
